"use client";

import { useState, useEffect, useMemo, useCallback } from "react";
import { useSession } from "next-auth/react";
import { useRouter } from "next/navigation";
import React from 'react';
import { 
  Container, 
  Typography, 
  Box, 
  Paper, 
  Divider, 
  Chip, 
  CircularProgress, 
  Button,
  Dialog,
  DialogTitle,
  DialogContent,
  DialogContentText,
  DialogActions,
  Alert,
  AlertTitle,
  LinearProgress,
  List,
  ListItem,
  ListItemText,
  Grid as MuiGrid,
  Table,
  TableBody,
  TableCell,
  TableContainer,
  TableHead,
  TableRow,
  TextField,
  InputAdornment,
  IconButton,
  Tabs,
  Tab
} from "@mui/material";

// Fix for TypeScript errors with Grid
const Grid = MuiGrid;

import { 
  LocationOn, 
  DirectionsCar, 
  AccessTime, 
  VerifiedUser, 
  ArrowBack, 
  Lock,
  CheckCircle,
  Warning,
  PictureAsPdf,
  TableChart,
  Description,
  Edit,
  Person,
  Phone,
  QrCode,
  Refresh
} from "@mui/icons-material";
import Link from "next/link";
import { SessionStatus, EmployeeSubrole } from "@/prisma/enums";
import CommentSection from "@/app/components/sessions/CommentSection";
import { jsPDF } from 'jspdf';
import toast from "react-hot-toast";

// Types
type SealType = {
  id: string;
  barcode: string;
  verified: boolean;
  scannedAt: string | null;
  verifiedById: string | null;
  verifiedBy?: {
    id: string;
    name: string;
    email: string;
  } | null;
};

type SessionType = {
  id: string;
  source: string;
  destination: string;
  status: string;
  createdAt: string;
  company: {
    id: string;
    name: string;
  };
  createdBy: {
    id: string;
    name: string;
    email: string;
  };
  seal?: SealType | null;
  // Additional trip details from the session creation form
  tripDetails?: {
    transporterName?: string;
    materialName?: string;
    vehicleNumber?: string;
    gpsImeiNumber?: string;
    driverName?: string;
    driverContactNumber?: string;
    loaderName?: string;
    challanRoyaltyNumber?: string;
    doNumber?: string;
    freight?: number;
    qualityOfMaterials?: string;
    tpNumber?: string;
    grossWeight?: number;
    tareWeight?: number;
    netMaterialWeight?: number;
    loaderMobileNumber?: string;
    loadingSite?: string;
    receiverPartyName?: string;
    driverLicense?: string;
  };
  images?: {
    gpsImeiPicture?: string;
    vehicleNumberPlatePicture?: string;
    driverPicture?: string;
    sealingImages?: string[];
    vehicleImages?: string[];
    additionalImages?: string[];
  };
  timestamps?: {
    loadingDetails?: Record<string, string>;
    imagesForm?: Record<string, string>;
  };
  qrCodes?: {
    primaryBarcode?: string;
    additionalBarcodes?: string[];
  };
  activityLogs?: {
    id: string;
    action: string;
    details?: {
      verification?: {
        fieldVerifications?: Record<string, any>;
        allMatch?: boolean;
      };
    };
  }[];
  sealTags?: { 
    id: string; 
    barcode: string; 
    method: string; 
    imageUrl?: string | null; 
    imageData?: string | null;
    createdAt: string;
    scannedById?: string;
    scannedByName?: string;
  }[];
  guardSealTags?: {
    id: string;
    barcode: string;
    method: string;
    imageUrl?: string | null;
    imageData?: string | null;
    createdAt: string;
    status?: string;
    verifiedById?: string;
    verifiedBy?: { id: string; name: string; email: string; };
  }[];
};

// TabPanel component for verification mode
function TabPanel(props: {
  children?: React.ReactNode;
  index: number;
  value: number;
}) {
  const { children, value, index, ...other } = props;

  return (
    <div
      role="tabpanel"
      hidden={value !== index}
      id={`verification-tabpanel-${index}`}
      aria-labelledby={`verification-tab-${index}`}
      {...other}
    >
      {value === index && (
        <Box sx={{ p: 3 }}>
          {children}
        </Box>
      )}
    </div>
  );
}

// Utility functions
function getFieldLabel(field: string): string {
  const map: Record<string, string> = {
    driverName: "Driver Name",
    vehicleNumber: "Vehicle Number",
    transporterName: "Transporter Name",
    materialName: "Material Name",
    receiverPartyName: "Receiver Party",
    gpsImeiNumber: "GPS IMEI Number"
  };
  return map[field] || field.replace(/([A-Z])/g, ' $1').replace(/^./, s => s.toUpperCase());
}

function getMethodDisplay(method?: string) {
  if (!method) return "Unknown";
  return method.toLowerCase().includes('manual') ? 'Manually Entered' : 'Digitally Scanned';
}

function getMethodColor(method?: string): "primary" | "secondary" | "default" {
  if (!method) return "default";
  return method.toLowerCase().includes('manual') ? 'secondary' : 'primary';
}

function getStatusColor(status: string): "default" | "primary" | "secondary" | "error" | "info" | "success" | "warning" {
  switch (status?.toLowerCase()) {
    case 'verified':
    case 'completed':
      return 'success';
    case 'in_progress':
    case 'processing':
      return 'info';
    case 'rejected':
    case 'failed':
      return 'error';
    case 'pending':
    case 'waiting':
      return 'warning';
    default:
      return 'default';
  }
}

function isSystemField(key: string) {
  const systemFields = ['id', 'createdAt', 'updatedAt', 'sessionId', 'companyId'];
  return systemFields.includes(key);
}

export default function SessionDetailClient({ sessionId }: { sessionId: string }) {
  const router = useRouter();
  const { data: authSession, status: authStatus } = useSession();
  
  // Core state
  const [session, setSession] = useState<SessionType | null>(null);
  const [loading, setLoading] = useState(true);
  const [error, setError] = useState('');
  
  // User permissions
  const [userRole, setUserRole] = useState('');
  const [userSubrole, setUserSubrole] = useState('');
  const [canEdit, setCanEdit] = useState(false);
  
  // UI state
  const [activeTab, setActiveTab] = useState(0);
  const [openImageModal, setOpenImageModal] = useState(false);
  const [selectedImage, setSelectedImage] = useState<string>('');
  const [reportLoading, setReportLoading] = useState<string | null>(null);
  
  // Verification state
  const [verificationStep, setVerificationStep] = useState(0);
  const [verificationFields, setVerificationFields] = useState<Record<string, any>>({});
  const [verificationFormOpen, setVerificationFormOpen] = useState(false);
  const [verifying, setVerifying] = useState(false);
  const [verificationResults, setVerificationResults] = useState<any>(null);
  const [imageComments, setImageComments] = useState<Record<string, string>>({});
  const [verificationMode, setVerificationMode] = useState(false); // Controls Guard tabbed UI
  
  // Seal management
  const [guardScannedSeals, setGuardScannedSeals] = useState<Array<{
    id: string;
    method: string;
    image: File | null;
    imagePreview: string | null;
    timestamp: string;
    verified: boolean;
  }>>([]);
  const [operatorSeals, setOperatorSeals] = useState<Array<{id: string}>>([]);
  const [sealComparison, setSealComparison] = useState<{matched: string[], mismatched: string[]}>({
    matched: [], mismatched: []
  });
  const [scanInput, setScanInput] = useState('');
  const [scanError, setScanError] = useState('');
  
  // Image management
  const [guardImages, setGuardImages] = useState<Record<string, any>>({});
  const [imagePreviews, setImagePreviews] = useState<Record<string, any>>({});

  // Check if user is a guard
  const isGuard = useMemo(() => 
    userRole === "EMPLOYEE" && userSubrole === EmployeeSubrole.GUARD, 
    [userRole, userSubrole]
  );
  
  // Check if user can access reports (non-GUARD users)
  const canAccessReports = useMemo(() => 
    userRole === "SUPERADMIN" || 
    userRole === "ADMIN" || 
    userRole === "COMPANY", 
    [userRole]
  );
  
  // Check if the session can be verified
  const canVerify = useMemo(() => 
    isGuard && 
    session?.status === SessionStatus.IN_PROGRESS,
    [isGuard, session]
  );

  // Session data and user role loading
  useEffect(() => {
    if (authStatus === "authenticated" && authSession?.user) {
      setUserRole(authSession.user.role || "");
      setUserSubrole(authSession.user.subrole || "");
      fetchSessionDetails();
    }
  }, [authStatus, authSession, sessionId]);

  // Check for verification mode on load
  useEffect(() => {
    // Auto-enter verification mode for guards
    if (isGuard && session && session.status === SessionStatus.IN_PROGRESS) {
      setVerificationMode(true);
      startVerification();
    }
  }, [isGuard, session]);

  // Update seal comparison when seals change
  useEffect(() => {
    updateSealComparison(guardScannedSeals);
  }, [guardScannedSeals, operatorSeals]);

  // Define fetchSessionDetails function
  const fetchSessionDetails = useCallback(async () => {
    if (!sessionId) {
      console.log("No session ID available yet, skipping fetch");
      return;
    }
    
    setLoading(true);
    setError("");

    try {
      console.log("Fetching session details for ID:", sessionId);
      const response = await fetch(`/api/sessions/${sessionId}`);
      
      if (!response.ok) {
        throw new Error(`Failed to fetch session: ${response.status}`);
      }
      
      const data = await response.json();
      console.log("Session data received:", data);
      setSession(data);
      
      // Initialize operator seals if available
      if (data.sealTags && Array.isArray(data.sealTags)) {
        setOperatorSeals(data.sealTags.map((tag: any) => ({ 
          id: tag.barcode,
          method: tag.method,
          timestamp: tag.createdAt
        })));
      }
      
      // Fetch guard seal tags if in verification mode
      if (isGuard) {
        fetchGuardSealTags();
      }
      
    } catch (err) {
      console.error("Error fetching session:", err);
      setError(`Failed to load session: ${err instanceof Error ? err.message : "Unknown error"}`);
    } finally {
      setLoading(false);
    }
  }, [sessionId, isGuard]);

  // Fetch guard seal tags for verification
  const fetchGuardSealTags = async () => {
    if (!sessionId) return;
    
    try {
      console.log("Fetching guard verification sessions");
      const response = await fetch(`/api/sessions/${sessionId}/guard-seals`);
      
      if (!response.ok) {
        throw new Error(`Failed to fetch guard seal tags: ${response.status}`);
      }
      
      const data = await response.json();
      console.log("Guard seal tags received:", data);
      
      // Process and set guard scanned seals
      if (data && Array.isArray(data)) {
        const processedSeals = data.map((tag: any) => ({
          id: tag.barcode,
          method: tag.method,
          image: tag.imageUrl || null,
          timestamp: tag.createdAt,
          verified: false // Will be updated during comparison
        }));
        
        setGuardScannedSeals(processedSeals);
        updateSealComparison(processedSeals);
      }
    } catch (err) {
      console.error("Error fetching guard seal tags:", err);
      toast.error(`Failed to load guard verification data: ${err instanceof Error ? err.message : "Unknown error"}`);
    }
  };

  // Update seal comparison
  const updateSealComparison = (guardSeals: any[]) => {
    const matched: string[] = [];
    const mismatched: string[] = [];
    
    // Extract just the barcode/id values
    const operatorIds = operatorSeals.map(seal => seal.id);
    const guardIds = guardSeals.map(seal => seal.id);
    
    // Find matches and mismatches
    guardIds.forEach(id => {
      if (operatorIds.includes(id)) {
        matched.push(id);
      } else {
        mismatched.push(id);
      }
    });
    
    // Update state
    setSealComparison({ matched, mismatched });
    
    // Update verification status on guard seals
    const updatedGuardSeals = guardSeals.map(seal => ({
      ...seal,
      verified: operatorIds.includes(seal.id)
    }));
    
    setGuardScannedSeals(updatedGuardSeals);
  };

  // Process images for upload
  const processImageForUpload = async (imageFile: File): Promise<string> => {
    return new Promise((resolve, reject) => {
      const reader = new FileReader();
      reader.onloadend = () => {
        const base64data = reader.result as string;
        resolve(base64data);
      };
      reader.onerror = () => {
        reject(new Error("Failed to read image file"));
      };
      reader.readAsDataURL(imageFile);
    });
  };

  // Handle scanned barcode
  const handleScanComplete = async (barcodeData: string, method: string = 'digital', imageFile?: File) => {
    if (!barcodeData.trim()) {
      setScanError("Please enter a valid seal tag");
      return;
    }
    
    setScanError("");
    const trimmedData = barcodeData.trim();
    
    // Check if already scanned
    if (guardScannedSeals.some(seal => seal.id === trimmedData)) {
      toast.error(`Seal tag ${trimmedData} has already been scanned`);
      return;
    }
    
    try {
      // Process image if provided
      let imageData = null;
      if (imageFile) {
        imageData = await processImageForUpload(imageFile);
      }
      
      // Determine if this scan matches an operator seal
      const isVerified = operatorSeals.some(seal => seal.id === trimmedData);
      
      // Save the seal tag to the backend
      const response = await fetch(`/api/sessions/${sessionId}/guard-seals`, {
        method: 'POST',
        headers: {
          'Content-Type': 'application/json',
        },
        body: JSON.stringify({
          barcode: trimmedData,
          method,
          imageData,
          verified: isVerified
        }),
      });
      
      if (!response.ok) {
        // Try to extract specific error
        if (response.status === 409) {
          const errorData = await response.json();
          if (errorData.existingTag) {
            toast.success(`Seal tag ${trimmedData} was already scanned previously`);
          }
          fetchGuardSealTags();
          return;
        }
        
        throw new Error(`Failed to save guard seal tag: ${response.status}`);
      }
      
      const savedTag = await response.json();
      console.log('Guard seal tag saved:', savedTag);
      
      // Refresh tags and update UI
      fetchGuardSealTags();
      toast.success(`Seal tag ${trimmedData} saved successfully!`);
      
      // Create temporary seal for immediate UI feedback
      const newSeal = {
        id: trimmedData,
        method,
        image: imageFile || null,
        imagePreview: null,
        timestamp: new Date().toISOString(),
        verified: isVerified
      };
      
      const updatedSeals = [...guardScannedSeals, newSeal];
      setGuardScannedSeals(updatedSeals);
      updateSealComparison(updatedSeals);
      setScanInput('');
      
    } catch (error) {
      console.error('Error saving guard seal tag:', error);
      toast.error('Failed to save guard seal tag. Please try again.');
    }
  };

  // Handle image upload for verification
  const handleImageUpload = async (imageType: string, file: File | FileList | null) => {
    if (!file) return;
    
    try {
      let processedFiles: File[];
      
      if (file instanceof FileList) {
        // Convert FileList to array and limit to 10 images
        processedFiles = Array.from(file).slice(0, 10);
      } else {
        processedFiles = [file];
      }
      
      // Process each image
      for (const imageFile of processedFiles) {
        const imageData = await processImageForUpload(imageFile);
        
        // Update state with the new image
        setGuardImages(prev => ({
          ...prev,
          [imageType]: imageData
        }));
        
        // Create a URL for preview
        const objectUrl = URL.createObjectURL(imageFile);
        setImagePreviews(prev => ({
          ...prev,
          [imageType]: objectUrl
        }));
      }
      
      toast.success(`Image uploaded for ${getFieldLabel(imageType)}`);
    } catch (error) {
      console.error(`Error uploading image for ${imageType}:`, error);
      toast.error(`Failed to upload image for ${getFieldLabel(imageType)}`);
    }
  };
  
  // Remove uploaded image
  const removeUploadedImage = (imageType: string) => {
    setGuardImages(prev => {
      const newImages = { ...prev };
      delete newImages[imageType];
      return newImages;
    });
    
    setImagePreviews(prev => {
      const newPreviews = { ...prev };
      // Revoke object URL to avoid memory leaks
      if (newPreviews[imageType]) {
        URL.revokeObjectURL(newPreviews[imageType]);
      }
      delete newPreviews[imageType];
      return newPreviews;
    });
    
    toast.success(`Image removed for ${getFieldLabel(imageType)}`);
  };
  
  // Handle image comment change
  const handleImageCommentChange = (imageKey: string, comment: string) => {
    setImageComments(prev => ({
      ...prev,
      [imageKey]: comment
    }));
  };
  
  // Verification functions
  
  // Start verification process
  const startVerification = async () => {
    setVerifying(true);
    try {
      // Make sure operator seals are loaded
      if (session?.sealTags && Array.isArray(session.sealTags) && operatorSeals.length === 0) {
        setOperatorSeals(session.sealTags.map((tag: any) => ({ id: tag.barcode })));
      }
      
      // Load guard seal tags if needed
      await fetchGuardSealTags();
      
      // Update UI state to show verification form
      setVerificationFormOpen(true);
      setVerificationMode(true); // Enable verification mode UI
      setVerificationStep(0);
      console.log("Verification form opened");
    } catch (error) {
      console.error("Error starting verification:", error);
      toast.error("Failed to start verification. Please try again.");
    } finally {
      setVerifying(false);
    }
  };

  // Verify a specific field
  const verifyField = (field: string) => {
    setVerificationFields(prev => ({
      ...prev,
      [field]: {
        verified: true,
        timestamp: new Date().toISOString(),
        verifiedBy: authSession?.user?.name || 'Unknown'
      }
    }));
  };
  
  // Verify an image
  const verifyImage = (imageKey: string) => {
    verifyField(imageKey);
  };
  
  // Verify all fields at once
  const verifyAllFields = () => {
    const fields = session?.tripDetails ? Object.keys(session.tripDetails) : [];
    const newVerifications: Record<string, any> = {};
    
    fields.forEach(field => {
      if (!isSystemField(field)) {
        newVerifications[field] = {
          verified: true,
          timestamp: new Date().toISOString(),
          verifiedBy: authSession?.user?.name || 'Unknown'
        };
      }
    });
    
    setVerificationFields(prev => ({
      ...prev,
      ...newVerifications
    }));
  };
  
  // Get verification statistics
  const getVerificationStats = () => {
    if (!session?.tripDetails) return { total: 0, verified: 0, percentage: 0 };
    
    const fields = Object.keys(session.tripDetails).filter(key => !isSystemField(key));
    const verifiedCount = fields.filter(field => verificationFields[field]?.verified).length;
    
    return {
      total: fields.length,
      verified: verifiedCount,
      percentage: fields.length > 0 ? Math.round((verifiedCount / fields.length) * 100) : 0
    };
  };
  
  // Complete verification process
  const handleVerifySeal = async () => {
    if (!sessionId || !session) return;
    
    try {
      setVerifying(true);
      
      // Check if all required items are verified
      const stats = getVerificationStats();
      if (stats.percentage < 100) {
        toast.error('Please verify all fields before completing the verification');
        setVerifying(false);
        return;
      }
      
      // Prepare verification data
      const verificationData = {
        sessionId,
        fieldVerifications: verificationFields,
        guardImages,
        imageComments,
        sealTags: {
          matched: sealComparison.matched,
          mismatched: sealComparison.mismatched,
          operator: operatorSeals.map(seal => seal.id),
          guard: guardScannedSeals.map(seal => seal.id)
        },
        allMatch: sealComparison.mismatched.length === 0 && sealComparison.matched.length > 0
      };
      
      // Submit verification
      const response = await fetch(`/api/sessions/${sessionId}/verify`, {
        method: 'POST',
        headers: {
          'Content-Type': 'application/json',
        },
        body: JSON.stringify(verificationData),
      });
      
      if (!response.ok) {
        throw new Error(`Failed to complete verification: ${response.status}`);
      }
      
      const result = await response.json();
      console.log('Verification result:', result);
      
      setVerificationResults(result);
      toast.success('Verification completed successfully!');
    } catch (error) {
      console.error('Error completing verification:', error);
      toast.error('Failed to complete verification. Please try again.');
    } finally {
      setVerifying(false);
    }
  };

  // Fix toast.info - replace with toast success
  const notifyToastInfo = (message: string) => {
    toast.success(message); // Using success instead of info which might not be available
  };

  // Function to generate PDF report
  const generatePdfReport = useCallback(async () => {
    if (!session) return;
    
    setReportLoading('pdf');
    try {
      // Create a new jsPDF instance
      const doc = new jsPDF();
      
      // Add title
      doc.setFontSize(20);
      doc.text('Trip Session Report', 105, 15, { align: 'center' });
      
      // Add session details
      doc.setFontSize(12);
      doc.text(`Session ID: ${session.id}`, 14, 30);
      doc.text(`Created: ${new Date(session.createdAt).toLocaleString()}`, 14, 38);
      doc.text(`Status: ${session.status}`, 14, 46);
      doc.text(`Company: ${session.company.name}`, 14, 54);
      doc.text(`Created By: ${session.createdBy.name}`, 14, 62);
      
      // Add source & destination
      doc.setFontSize(16);
      doc.text('Trip Route', 14, 75);
      doc.setFontSize(12);
      doc.text(`Source: ${session.source}`, 14, 83);
      doc.text(`Destination: ${session.destination}`, 14, 91);
      
      // Add driver details
      if (session.tripDetails) {
        doc.setFontSize(16);
        doc.text('Driver Details', 14, 105);
        doc.setFontSize(12);
        doc.text(`Driver: ${session.tripDetails.driverName || 'N/A'}`, 14, 113);
        doc.text(`Contact: ${session.tripDetails.driverContactNumber || 'N/A'}`, 14, 121);
        doc.text(`License: ${session.tripDetails.driverLicense || 'N/A'}`, 14, 129);
        doc.text(`Registration Certificate: ${session.tripDetails.registrationCertificate || 'N/A'}`, 14, 137);
      }
      
      // Add vehicle details
      if (session.tripDetails) {
        doc.setFontSize(16);
        doc.text('Vehicle Details', 14, 151);
        doc.setFontSize(12);
        doc.text(`Vehicle Number: ${session.tripDetails.vehicleNumber || 'N/A'}`, 14, 159);
        doc.text(`Transporter: ${session.tripDetails.transporterName || 'N/A'}`, 14, 167);
        doc.text(`GPS IMEI: ${session.tripDetails.gpsImeiNumber || 'N/A'}`, 14, 175);
      }
      
      // Add seal information
      if (session.sealTags && session.sealTags.length > 0) {
        doc.setFontSize(16);
        doc.text('Seal Tags', 14, 189);
        doc.setFontSize(12);
        
        session.sealTags.forEach((tag, index) => {
          const y = 197 + (index * 8);
          doc.text(`Tag ${index + 1}: ${tag.barcode} (${getMethodDisplay(tag.method)})`, 14, y);
        });
      }
      
      // Save the PDF
      doc.save(`Session_${session.id}.pdf`);
      
      toast.success('PDF report generated successfully');
    } catch (error) {
      console.error('Error generating PDF:', error);
      toast.error('Failed to generate PDF report');
    } finally {
      setReportLoading(null);
    }
  }, [session, toast]);

  // Render function
  if (loading) {
    return (
      <Box sx={{ display: 'flex', justifyContent: 'center', alignItems: 'center', height: '60vh' }}>
        <CircularProgress />
      </Box>
    );
  }
  
  if (error) {
    return (
      <Alert severity="error">
        <AlertTitle>Error</AlertTitle>
        {error}
      </Alert>
    );
  }
  
  if (!session) {
    return (
      <Alert severity="warning">
        <AlertTitle>Session Not Found</AlertTitle>
        The requested session could not be found. It may have been deleted or you may not have permission to view it.
      </Alert>
    );
  }
  
  // For GUARD users with verification mode
  if (verificationMode && userRole === 'EMPLOYEE' && userSubrole === EmployeeSubrole.GUARD) {
    return (
      <Container maxWidth="xl">
        <Paper elevation={3} sx={{ p: 3, mb: 3 }}>
          <Box sx={{ display: 'flex', justifyContent: 'space-between', alignItems: 'center', mb: 2 }}>
            <Typography variant="h5" component="h1">
              Guard Verification
            </Typography>
            <Button
              variant="outlined"
              startIcon={<ArrowBack />}
              onClick={() => router.back()}
            >
              Back
            </Button>
<<<<<<< HEAD
          )}
        </Box>
      </Box>

      {/* Session Details */}
      <Paper sx={{ p: 3, mb: 3 }}>
        <Box sx={{ display: 'flex', justifyContent: 'space-between', alignItems: 'center', mb: 2 }}>
          <Typography variant="h5">
            Session Details
          </Typography>
          <Chip 
            label={session.status.replace('_', ' ')}
            color={getStatusColor(session.status)}
            sx={{ fontWeight: 'bold' }}
          />
        </Box>
        <Box sx={{ display: 'flex', flexWrap: 'wrap' }}>
          <Box sx={{ width: { xs: '100%', md: '50%' }, p: 1 }}>
            <Box sx={{ display: 'flex', alignItems: 'center', mb: 1 }}>
              <LocationOn fontSize="small" sx={{ mr: 1 }} />
              <Typography variant="body1">
                <strong>Source:</strong> {session.source}
              </Typography>
            </Box>
          </Box>
          <Box sx={{ width: { xs: '100%', md: '50%' }, p: 1 }}>
            <Box sx={{ display: 'flex', alignItems: 'center', mb: 1 }}>
              <LocationOn fontSize="small" sx={{ mr: 1 }} />
              <Typography variant="body1">
                <strong>Destination:</strong> {session.destination}
              </Typography>
            </Box>
          </Box>
          <Box sx={{ width: { xs: '100%', md: '50%' }, p: 1 }}>
            <Box sx={{ display: 'flex', alignItems: 'center', mb: 1 }}>
              <AccessTime fontSize="small" sx={{ mr: 1 }} />
              <Typography variant="body1">
                <strong>Created At:</strong> {new Date(session.createdAt).toLocaleString()}
              </Typography>
            </Box>
          </Box>
          <Box sx={{ width: { xs: '100%', md: '50%' }, p: 1 }}>
            <Box sx={{ display: 'flex', alignItems: 'center', mb: 1 }}>
              <BusinessCenter fontSize="small" sx={{ mr: 1 }} />
              <Typography variant="body1">
                <strong>Company:</strong> {session.company?.name || 'N/A'}
              </Typography>
            </Box>
          </Box>
          <Box sx={{ width: { xs: '100%', md: '50%' }, p: 1 }}>
            <Box sx={{ display: 'flex', alignItems: 'center', mb: 1 }}>
              <DirectionsCar fontSize="small" sx={{ mr: 1 }} />
              <Typography variant="body1">
                <strong>Vehicle Number:</strong> {session.tripDetails?.vehicleNumber || 'N/A'}
              </Typography>
            </Box>
          </Box>
          <Box sx={{ width: { xs: '100%', md: '50%' }, p: 1 }}>
            <Box sx={{ display: 'flex', alignItems: 'center', mb: 1 }}>
              <Person fontSize="small" sx={{ mr: 1 }} />
              <Typography variant="body1">
                <strong>Created By:</strong> {session.createdBy?.name || 'N/A'}
              </Typography>
            </Box>
          </Box>
          <Box sx={{ width: { xs: '100%', md: '50%' }, p: 1 }}>
            {userRole === 'ADMIN' || userRole === 'COMPANY' || userSubrole === EmployeeSubrole.GUARD ? (
              <Button
                variant="contained"
                color="primary"
                onClick={startVerification}
                startIcon={<VerifiedUser />}
                disabled={verifying || verificationFormOpen}
                size="small"
              >
                Verify Session
              </Button>
            ) : null}
=======
>>>>>>> 5cfe0ac7
          </Box>
          
          <Box sx={{ mb: 3 }}>
            <Typography variant="h6" gutterBottom>
              Session {session.id}
            </Typography>
            <Divider sx={{ mb: 2 }} />
            
            <Grid container spacing={3}>
              <Grid item xs={12} md={6}>
                <Paper elevation={1} sx={{ p: 2 }}>
                  <Typography variant="subtitle1" gutterBottom>
                    Basic Information
                  </Typography>
                  <List>
                    <ListItem>
                      <ListItemText primary="Source" secondary={session.source} />
                    </ListItem>
                    <ListItem>
                      <ListItemText primary="Destination" secondary={session.destination} />
                    </ListItem>
                    <ListItem>
                      <ListItemText primary="Created" secondary={new Date(session.createdAt).toLocaleString()} />
                    </ListItem>
                  </List>
                </Paper>
              </Grid>
              
              <Grid item xs={12} md={6}>
                <Paper elevation={1} sx={{ p: 2 }}>
                  <Typography variant="subtitle1" gutterBottom>
                    Trip Details
                  </Typography>
                  <List>
                    {session.tripDetails && Object.entries(session.tripDetails)
                      .filter(([key]) => !isSystemField(key))
                      .slice(0, 5) // Show only a few key details
                      .map(([key, value]) => (
                        <ListItem key={key}>
                          <ListItemText primary={getFieldLabel(key)} secondary={value || 'N/A'} />
                        </ListItem>
                      ))}
                  </List>
                </Paper>
              </Grid>
            </Grid>
          </Box>
          
          <Box sx={{ mb: 3 }}>
            <Typography variant="h6" gutterBottom>
              Seal Tag Verification
            </Typography>
            <Divider sx={{ mb: 2 }} />
            
            <Grid container spacing={2}>
              <Grid item xs={12} md={6}>
                <Paper elevation={1} sx={{ p: 2 }}>
                  <Typography variant="subtitle1" gutterBottom>
                    Scan Seal Tags
                  </Typography>
                  
                  <TextField
                    fullWidth
                    label="Scan or Enter Seal Tag"
                    value={scanInput}
                    onChange={(e) => setScanInput(e.target.value)}
                    error={!!scanError}
                    helperText={scanError}
                    sx={{ mb: 2 }}
                    InputProps={{
                      endAdornment: (
                        <InputAdornment position="end">
                          <IconButton
                            onClick={() => handleScanComplete(scanInput, 'manual')}
                            disabled={!scanInput.trim()}
                          >
                            <CheckCircle />
                          </IconButton>
                        </InputAdornment>
                      ),
                    }}
                  />
                  
                  <Button
                    variant="contained"
                    fullWidth
                    onClick={() => handleScanComplete(scanInput, 'manual')}
                    disabled={!scanInput.trim()}
                  >
                    Submit Manual Entry
                  </Button>
                </Paper>
              </Grid>
              
              <Grid item xs={12} md={6}>
                <Paper elevation={1} sx={{ p: 2 }}>
                  <Typography variant="subtitle1" gutterBottom>
                    Verification Progress
                  </Typography>
                  
                  <Box sx={{ mb: 2 }}>
                    <Grid container spacing={1} alignItems="center">
                      <Grid item>
                        <Chip
                          label={`${sealComparison.matched.length}/${operatorSeals.length} Verified`}
                          color="primary"
                          variant="outlined"
                        />
                      </Grid>
                      <Grid item>
                        <Chip
                          icon={<CheckCircle fontSize="small" />}
                          label={`${sealComparison.matched.length} Matched`}
                          color="success"
                          variant="outlined"
                        />
                      </Grid>
                      {sealComparison.mismatched.length > 0 && (
                        <Grid item>
                          <Chip
                            icon={<Warning fontSize="small" />}
                            label={`${sealComparison.mismatched.length} Not Matched`}
                            color="warning"
                            variant="outlined"
                          />
                        </Grid>
                      )}
                    </Grid>
                  </Box>
                  
                  <Button
                    variant="contained"
                    color="primary"
                    onClick={handleVerifySeal}
                    disabled={verifying || sealComparison.matched.length === 0}
                    fullWidth
                  >
                    {verifying ? 'Submitting...' : 'Complete Verification'}
                  </Button>
                </Paper>
              </Grid>
            </Grid>
            
            <Box sx={{ mt: 3 }}>
              <Typography variant="subtitle1" gutterBottom>
                Scanned Tags
              </Typography>
              
              <TableContainer component={Paper}>
                <Table size="small">
                  <TableHead>
                    <TableRow>
                      <TableCell>Seal Tag</TableCell>
                      <TableCell>Method</TableCell>
                      <TableCell>Timestamp</TableCell>
                      <TableCell>Status</TableCell>
                    </TableRow>
                  </TableHead>
                  <TableBody>
                    {guardScannedSeals.map((seal) => (
                      <TableRow key={seal.id}>
                        <TableCell>{seal.id}</TableCell>
                        <TableCell>
                          <Chip
                            label={getMethodDisplay(seal.method)}
                            color={getMethodColor(seal.method)}
                            size="small"
                          />
                        </TableCell>
                        <TableCell>{new Date(seal.timestamp).toLocaleString()}</TableCell>
                        <TableCell>
                          <Chip
                            icon={seal.verified ? <CheckCircle fontSize="small" /> : <Warning fontSize="small" />}
                            label={seal.verified ? 'Matched' : 'Not Matched'}
                            color={seal.verified ? 'success' : 'warning'}
                            size="small"
                          />
                        </TableCell>
                      </TableRow>
                    ))}
                    {guardScannedSeals.length === 0 && (
                      <TableRow>
                        <TableCell colSpan={4} align="center">
                          No seal tags scanned yet. Scan seal tags to verify.
                        </TableCell>
                      </TableRow>
                    )}
                  </TableBody>
                </Table>
              </TableContainer>
            </Box>
          </Box>
        </Paper>
      </Container>
    );
  }
  
  // Regular view for other users
  return (
    <Container maxWidth="xl">
      <Paper elevation={3} sx={{ p: 3, mb: 3 }}>
        <Box sx={{ display: 'flex', justifyContent: 'space-between', alignItems: 'center', mb: 2 }}>
          <Typography variant="h5" component="h1">
            Session Details
          </Typography>
          <Box>
            <Button
              variant="outlined"
              startIcon={<ArrowBack />}
              onClick={() => router.back()}
              sx={{ mr: 1 }}
            >
              Back
            </Button>
            <Button
              variant="contained"
              startIcon={<PictureAsPdf />}
              onClick={generatePdfReport}
              disabled={!!reportLoading}
            >
              {reportLoading === 'pdf' ? 'Generating...' : 'Download PDF'}
            </Button>
          </Box>
        </Box>
        
        <Grid container spacing={3}>
          <Grid item xs={12} md={6}>
            <Paper elevation={1} sx={{ p: 2 }}>
              <Typography variant="h6" gutterBottom>
                Basic Information
              </Typography>
              <List>
                <ListItem>
                  <ListItemText
                    primary="Session ID"
                    secondary={session.id}
                  />
                </ListItem>
                <ListItem>
                  <ListItemText
                    primary="Status"
                    secondary={
                      <Chip
                        label={session.status}
                        color={getStatusColor(session.status)}
                        size="small"
                      />
                    }
                  />
                </ListItem>
                <ListItem>
                  <ListItemText
                    primary="Created At"
                    secondary={new Date(session.createdAt).toLocaleString()}
                  />
                </ListItem>
              </List>
            </Paper>
          </Grid>
          
          <Grid item xs={12} md={6}>
            <Paper elevation={1} sx={{ p: 2 }}>
              <Typography variant="h6" gutterBottom>
                Company Information
              </Typography>
              <List>
                <ListItem>
                  <ListItemText
                    primary="Company"
                    secondary={session.company.name}
                  />
                </ListItem>
                <ListItem>
                  <ListItemText
                    primary="Created By"
                    secondary={session.createdBy.name}
                  />
                </ListItem>
              </List>
            </Paper>
          </Grid>
        </Grid>
      </Paper>
      
      <Box sx={{ mb: 3 }}>
        <Tabs value={activeTab} onChange={(_, newValue) => setActiveTab(newValue)}>
          <Tab label="Trip Details" />
          <Tab label="Seal Tags" />
          <Tab label="Images" />
          <Tab label="Comments" />
        </Tabs>
        
        <TabPanel value={activeTab} index={0}>
          <Grid container spacing={3}>
            <Grid item xs={12} md={6}>
              <Paper elevation={1} sx={{ p: 2 }}>
                <Typography variant="h6" gutterBottom>
                  Route Information
                </Typography>
                <List>
                  <ListItem>
                    <ListItemText
                      primary="Source"
                      secondary={session.source}
                    />
                  </ListItem>
                  <ListItem>
                    <ListItemText
                      primary="Destination"
                      secondary={session.destination}
                    />
                  </ListItem>
                </List>
              </Paper>
            </Grid>
            
            <Grid item xs={12} md={6}>
              <Paper elevation={1} sx={{ p: 2 }}>
                <Typography variant="h6" gutterBottom>
                  Trip Details
                </Typography>
                <List>
                  {session.tripDetails && Object.entries(session.tripDetails)
                    .filter(([key]) => !isSystemField(key))
                    .map(([key, value]) => (
                      <ListItem key={key}>
                        <ListItemText
                          primary={getFieldLabel(key)}
                          secondary={value || 'N/A'}
                        />
                      </ListItem>
                    ))}
                </List>
              </Paper>
            </Grid>
          </Grid>
        </TabPanel>
        
        <TabPanel value={activeTab} index={1}>
          <Paper elevation={1} sx={{ p: 2 }}>
            <Typography variant="h6" gutterBottom>
              Seal Tags
            </Typography>
            <TableContainer>
              <Table>
                <TableHead>
                  <TableRow>
                    <TableCell>Barcode</TableCell>
                    <TableCell>Method</TableCell>
                    <TableCell>Scanned By</TableCell>
                    <TableCell>Timestamp</TableCell>
                    <TableCell>Image</TableCell>
                  </TableRow>
                </TableHead>
                <TableBody>
                  {session.sealTags?.map((tag) => (
                    <TableRow key={tag.id}>
                      <TableCell>{tag.barcode}</TableCell>
                      <TableCell>
                        <Chip
                          label={getMethodDisplay(tag.method)}
                          color={getMethodColor(tag.method)}
                          size="small"
                        />
                      </TableCell>
                      <TableCell>{tag.scannedByName || 'N/A'}</TableCell>
                      <TableCell>{new Date(tag.createdAt).toLocaleString()}</TableCell>
                      <TableCell>
                        {tag.imageUrl && (
                          <IconButton
                            size="small"
                            onClick={() => {
                              setSelectedImage(tag.imageUrl!);
                              setOpenImageModal(true);
                            }}
                          >
                            <QrCode />
                          </IconButton>
                        )}
                      </TableCell>
                    </TableRow>
                  ))}
                </TableBody>
              </Table>
            </TableContainer>
          </Paper>
        </TabPanel>
        
        <TabPanel value={activeTab} index={2}>
          <Grid container spacing={2}>
            {session.images && (
              <>
                {session.images.gpsImeiPicture && (
                  <Grid item xs={12} sm={6} md={4}>
                    <Paper elevation={1} sx={{ p: 2 }}>
                      <Typography variant="subtitle1" gutterBottom>
                        GPS IMEI Picture
                      </Typography>
                      <Box
                        component="img"
                        src={session.images.gpsImeiPicture}
                        alt="GPS IMEI"
                        sx={{
                          width: '100%',
                          height: 180,
                          objectFit: 'cover',
                          cursor: 'pointer',
                          borderRadius: 1,
                          mb: 2
                        }}
                        onClick={() => {
                          setSelectedImage(session.images?.gpsImeiPicture || '');
                          setOpenImageModal(true);
                        }}
                      />
                    </Paper>
                  </Grid>
                )}
                
                {session.images.vehicleNumberPlatePicture && (
                  <Grid item xs={12} sm={6} md={4}>
                    <Paper elevation={1} sx={{ p: 2 }}>
                      <Typography variant="subtitle1" gutterBottom>
                        Vehicle Number Plate
                      </Typography>
                      <Box
                        component="img"
                        src={session.images.vehicleNumberPlatePicture}
                        alt="Vehicle Number Plate"
                        sx={{
                          width: '100%',
                          height: 180,
                          objectFit: 'cover',
                          cursor: 'pointer',
                          borderRadius: 1,
                          mb: 2
                        }}
                        onClick={() => {
                          setSelectedImage(session.images?.vehicleNumberPlatePicture || '');
                          setOpenImageModal(true);
                        }}
                      />
                    </Paper>
                  </Grid>
                )}
                
                {session.images.driverPicture && (
                  <Grid item xs={12} sm={6} md={4}>
                    <Paper elevation={1} sx={{ p: 2 }}>
                      <Typography variant="subtitle1" gutterBottom>
                        Driver Picture
                      </Typography>
                      <Box
                        component="img"
                        src={session.images.driverPicture}
                        alt="Driver"
                        sx={{
                          width: '100%',
                          height: 180,
                          objectFit: 'cover',
                          cursor: 'pointer',
                          borderRadius: 1,
                          mb: 2
                        }}
                        onClick={() => {
                          setSelectedImage(session.images?.driverPicture || '');
                          setOpenImageModal(true);
                        }}
                      />
                    </Paper>
                  </Grid>
                )}
                
                {session.images.vehicleImages && session.images.vehicleImages.map((imageUrl, index) => (
                  <Grid item xs={12} sm={6} md={4} key={`vehicle-${index}`}>
                    <Paper elevation={1} sx={{ p: 2 }}>
                      <Typography variant="subtitle1" gutterBottom>
                        Vehicle Image {index + 1}
                      </Typography>
                      <Box
                        component="img"
                        src={imageUrl}
                        alt={`Vehicle ${index + 1}`}
                        sx={{
                          width: '100%',
                          height: 180,
                          objectFit: 'cover',
                          cursor: 'pointer',
                          borderRadius: 1,
                          mb: 2
                        }}
                        onClick={() => {
                          setSelectedImage(imageUrl);
                          setOpenImageModal(true);
                        }}
                      />
                    </Paper>
                  </Grid>
                ))}
              </>
            )}
          </Grid>
        </TabPanel>
        
        <TabPanel value={activeTab} index={3}>
          <CommentSection sessionId={sessionId} />
        </TabPanel>
      </Box>
      
      <Dialog
        open={openImageModal}
        onClose={() => setOpenImageModal(false)}
        maxWidth="md"
        fullWidth
      >
        <DialogTitle>Image Preview</DialogTitle>
        <DialogContent>
          <Box
            component="img"
            src={selectedImage}
            alt="Preview"
            sx={{
              width: '100%',
              height: 'auto',
              maxHeight: '80vh',
              objectFit: 'contain'
            }}
          />
        </DialogContent>
        <DialogActions>
          <Button onClick={() => setOpenImageModal(false)}>Close</Button>
        </DialogActions>
      </Dialog>
    </Container>
  );
}<|MERGE_RESOLUTION|>--- conflicted
+++ resolved
@@ -860,280 +860,395 @@
             >
               Back
             </Button>
-<<<<<<< HEAD
-          )}
-        </Box>
-      </Box>
-
-      {/* Session Details */}
-      <Paper sx={{ p: 3, mb: 3 }}>
-        <Box sx={{ display: 'flex', justifyContent: 'space-between', alignItems: 'center', mb: 2 }}>
-          <Typography variant="h5">
-            Session Details
-          </Typography>
-          <Chip 
-            label={session.status.replace('_', ' ')}
-            color={getStatusColor(session.status)}
-            sx={{ fontWeight: 'bold' }}
-          />
-        </Box>
-        <Box sx={{ display: 'flex', flexWrap: 'wrap' }}>
-          <Box sx={{ width: { xs: '100%', md: '50%' }, p: 1 }}>
-            <Box sx={{ display: 'flex', alignItems: 'center', mb: 1 }}>
-              <LocationOn fontSize="small" sx={{ mr: 1 }} />
-              <Typography variant="body1">
-                <strong>Source:</strong> {session.source}
-              </Typography>
+          </Box>
+        </Paper>
+
+        {/* Session Details */}
+        <Paper sx={{ p: 3, mb: 3 }}>
+          <Box sx={{ display: 'flex', justifyContent: 'space-between', alignItems: 'center', mb: 2 }}>
+            <Typography variant="h5">
+              Session Details
+            </Typography>
+            <Chip 
+              label={session.status.replace('_', ' ')}
+              color={getStatusColor(session.status)}
+              sx={{ fontWeight: 'bold' }}
+            />
+          </Box>
+          <Box sx={{ display: 'flex', flexWrap: 'wrap' }}>
+            <Box sx={{ width: { xs: '100%', md: '50%' }, p: 1 }}>
+              <Box sx={{ display: 'flex', alignItems: 'center', mb: 1 }}>
+                <LocationOn fontSize="small" sx={{ mr: 1 }} />
+                <Typography variant="body1">
+                  <strong>Source:</strong> {session.source}
+                </Typography>
+              </Box>
             </Box>
-          </Box>
-          <Box sx={{ width: { xs: '100%', md: '50%' }, p: 1 }}>
-            <Box sx={{ display: 'flex', alignItems: 'center', mb: 1 }}>
-              <LocationOn fontSize="small" sx={{ mr: 1 }} />
-              <Typography variant="body1">
-                <strong>Destination:</strong> {session.destination}
-              </Typography>
+            <Box sx={{ width: { xs: '100%', md: '50%' }, p: 1 }}>
+              <Box sx={{ display: 'flex', alignItems: 'center', mb: 1 }}>
+                <LocationOn fontSize="small" sx={{ mr: 1 }} />
+                <Typography variant="body1">
+                  <strong>Destination:</strong> {session.destination}
+                </Typography>
+              </Box>
             </Box>
-          </Box>
-          <Box sx={{ width: { xs: '100%', md: '50%' }, p: 1 }}>
-            <Box sx={{ display: 'flex', alignItems: 'center', mb: 1 }}>
-              <AccessTime fontSize="small" sx={{ mr: 1 }} />
-              <Typography variant="body1">
-                <strong>Created At:</strong> {new Date(session.createdAt).toLocaleString()}
-              </Typography>
+            <Box sx={{ width: { xs: '100%', md: '50%' }, p: 1 }}>
+              <Box sx={{ display: 'flex', alignItems: 'center', mb: 1 }}>
+                <AccessTime fontSize="small" sx={{ mr: 1 }} />
+                <Typography variant="body1">
+                  <strong>Created At:</strong> {new Date(session.createdAt).toLocaleString()}
+                </Typography>
+              </Box>
             </Box>
-          </Box>
-          <Box sx={{ width: { xs: '100%', md: '50%' }, p: 1 }}>
-            <Box sx={{ display: 'flex', alignItems: 'center', mb: 1 }}>
-              <BusinessCenter fontSize="small" sx={{ mr: 1 }} />
-              <Typography variant="body1">
-                <strong>Company:</strong> {session.company?.name || 'N/A'}
-              </Typography>
+            <Box sx={{ width: { xs: '100%', md: '50%' }, p: 1 }}>
+              <Box sx={{ display: 'flex', alignItems: 'center', mb: 1 }}>
+                <BusinessCenter fontSize="small" sx={{ mr: 1 }} />
+                <Typography variant="body1">
+                  <strong>Company:</strong> {session.company?.name || 'N/A'}
+                </Typography>
+              </Box>
             </Box>
-          </Box>
-          <Box sx={{ width: { xs: '100%', md: '50%' }, p: 1 }}>
-            <Box sx={{ display: 'flex', alignItems: 'center', mb: 1 }}>
-              <DirectionsCar fontSize="small" sx={{ mr: 1 }} />
-              <Typography variant="body1">
-                <strong>Vehicle Number:</strong> {session.tripDetails?.vehicleNumber || 'N/A'}
-              </Typography>
+            <Box sx={{ width: { xs: '100%', md: '50%' }, p: 1 }}>
+              <Box sx={{ display: 'flex', alignItems: 'center', mb: 1 }}>
+                <DirectionsCar fontSize="small" sx={{ mr: 1 }} />
+                <Typography variant="body1">
+                  <strong>Vehicle Number:</strong> {session.tripDetails?.vehicleNumber || 'N/A'}
+                </Typography>
+              </Box>
             </Box>
-          </Box>
-          <Box sx={{ width: { xs: '100%', md: '50%' }, p: 1 }}>
-            <Box sx={{ display: 'flex', alignItems: 'center', mb: 1 }}>
-              <Person fontSize="small" sx={{ mr: 1 }} />
-              <Typography variant="body1">
-                <strong>Created By:</strong> {session.createdBy?.name || 'N/A'}
-              </Typography>
+            <Box sx={{ width: { xs: '100%', md: '50%' }, p: 1 }}>
+              <Box sx={{ display: 'flex', alignItems: 'center', mb: 1 }}>
+                <Person fontSize="small" sx={{ mr: 1 }} />
+                <Typography variant="body1">
+                  <strong>Created By:</strong> {session.createdBy?.name || 'N/A'}
+                </Typography>
+              </Box>
             </Box>
-          </Box>
-          <Box sx={{ width: { xs: '100%', md: '50%' }, p: 1 }}>
-            {userRole === 'ADMIN' || userRole === 'COMPANY' || userSubrole === EmployeeSubrole.GUARD ? (
-              <Button
-                variant="contained"
-                color="primary"
-                onClick={startVerification}
-                startIcon={<VerifiedUser />}
-                disabled={verifying || verificationFormOpen}
-                size="small"
-              >
-                Verify Session
-              </Button>
-            ) : null}
-=======
->>>>>>> 5cfe0ac7
-          </Box>
-          
-          <Box sx={{ mb: 3 }}>
-            <Typography variant="h6" gutterBottom>
-              Session {session.id}
-            </Typography>
-            <Divider sx={{ mb: 2 }} />
-            
-            <Grid container spacing={3}>
-              <Grid item xs={12} md={6}>
-                <Paper elevation={1} sx={{ p: 2 }}>
-                  <Typography variant="subtitle1" gutterBottom>
-                    Basic Information
-                  </Typography>
-                  <List>
-                    <ListItem>
-                      <ListItemText primary="Source" secondary={session.source} />
-                    </ListItem>
-                    <ListItem>
-                      <ListItemText primary="Destination" secondary={session.destination} />
-                    </ListItem>
-                    <ListItem>
-                      <ListItemText primary="Created" secondary={new Date(session.createdAt).toLocaleString()} />
-                    </ListItem>
-                  </List>
-                </Paper>
-              </Grid>
-              
-              <Grid item xs={12} md={6}>
-                <Paper elevation={1} sx={{ p: 2 }}>
-                  <Typography variant="subtitle1" gutterBottom>
-                    Trip Details
-                  </Typography>
-                  <List>
-                    {session.tripDetails && Object.entries(session.tripDetails)
-                      .filter(([key]) => !isSystemField(key))
-                      .slice(0, 5) // Show only a few key details
-                      .map(([key, value]) => (
-                        <ListItem key={key}>
-                          <ListItemText primary={getFieldLabel(key)} secondary={value || 'N/A'} />
-                        </ListItem>
-                      ))}
-                  </List>
-                </Paper>
-              </Grid>
-            </Grid>
-          </Box>
-          
-          <Box sx={{ mb: 3 }}>
-            <Typography variant="h6" gutterBottom>
-              Seal Tag Verification
-            </Typography>
-            <Divider sx={{ mb: 2 }} />
-            
-            <Grid container spacing={2}>
-              <Grid item xs={12} md={6}>
-                <Paper elevation={1} sx={{ p: 2 }}>
-                  <Typography variant="subtitle1" gutterBottom>
-                    Scan Seal Tags
-                  </Typography>
-                  
-                  <TextField
-                    fullWidth
-                    label="Scan or Enter Seal Tag"
-                    value={scanInput}
-                    onChange={(e) => setScanInput(e.target.value)}
-                    error={!!scanError}
-                    helperText={scanError}
-                    sx={{ mb: 2 }}
-                    InputProps={{
-                      endAdornment: (
-                        <InputAdornment position="end">
-                          <IconButton
-                            onClick={() => handleScanComplete(scanInput, 'manual')}
-                            disabled={!scanInput.trim()}
-                          >
-                            <CheckCircle />
-                          </IconButton>
-                        </InputAdornment>
-                      ),
-                    }}
-                  />
-                  
-                  <Button
-                    variant="contained"
-                    fullWidth
-                    onClick={() => handleScanComplete(scanInput, 'manual')}
-                    disabled={!scanInput.trim()}
-                  >
-                    Submit Manual Entry
-                  </Button>
-                </Paper>
-              </Grid>
-              
-              <Grid item xs={12} md={6}>
-                <Paper elevation={1} sx={{ p: 2 }}>
-                  <Typography variant="subtitle1" gutterBottom>
-                    Verification Progress
-                  </Typography>
-                  
-                  <Box sx={{ mb: 2 }}>
-                    <Grid container spacing={1} alignItems="center">
-                      <Grid item>
-                        <Chip
-                          label={`${sealComparison.matched.length}/${operatorSeals.length} Verified`}
-                          color="primary"
-                          variant="outlined"
-                        />
-                      </Grid>
-                      <Grid item>
-                        <Chip
-                          icon={<CheckCircle fontSize="small" />}
-                          label={`${sealComparison.matched.length} Matched`}
-                          color="success"
-                          variant="outlined"
-                        />
-                      </Grid>
-                      {sealComparison.mismatched.length > 0 && (
-                        <Grid item>
-                          <Chip
-                            icon={<Warning fontSize="small" />}
-                            label={`${sealComparison.mismatched.length} Not Matched`}
-                            color="warning"
-                            variant="outlined"
-                          />
-                        </Grid>
-                      )}
-                    </Grid>
-                  </Box>
-                  
-                  <Button
-                    variant="contained"
-                    color="primary"
-                    onClick={handleVerifySeal}
-                    disabled={verifying || sealComparison.matched.length === 0}
-                    fullWidth
-                  >
-                    {verifying ? 'Submitting...' : 'Complete Verification'}
-                  </Button>
-                </Paper>
-              </Grid>
-            </Grid>
-            
-            <Box sx={{ mt: 3 }}>
-              <Typography variant="subtitle1" gutterBottom>
-                Scanned Tags
-              </Typography>
-              
-              <TableContainer component={Paper}>
-                <Table size="small">
-                  <TableHead>
-                    <TableRow>
-                      <TableCell>Seal Tag</TableCell>
-                      <TableCell>Method</TableCell>
-                      <TableCell>Timestamp</TableCell>
-                      <TableCell>Status</TableCell>
-                    </TableRow>
-                  </TableHead>
-                  <TableBody>
-                    {guardScannedSeals.map((seal) => (
-                      <TableRow key={seal.id}>
-                        <TableCell>{seal.id}</TableCell>
-                        <TableCell>
-                          <Chip
-                            label={getMethodDisplay(seal.method)}
-                            color={getMethodColor(seal.method)}
-                            size="small"
-                          />
-                        </TableCell>
-                        <TableCell>{new Date(seal.timestamp).toLocaleString()}</TableCell>
-                        <TableCell>
-                          <Chip
-                            icon={seal.verified ? <CheckCircle fontSize="small" /> : <Warning fontSize="small" />}
-                            label={seal.verified ? 'Matched' : 'Not Matched'}
-                            color={seal.verified ? 'success' : 'warning'}
-                            size="small"
-                          />
-                        </TableCell>
-                      </TableRow>
-                    ))}
-                    {guardScannedSeals.length === 0 && (
-                      <TableRow>
-                        <TableCell colSpan={4} align="center">
-                          No seal tags scanned yet. Scan seal tags to verify.
-                        </TableCell>
-                      </TableRow>
-                    )}
-                  </TableBody>
-                </Table>
-              </TableContainer>
+            <Box sx={{ width: { xs: '100%', md: '50%' }, p: 1 }}>
+              {userRole === 'ADMIN' || userRole === 'COMPANY' || userSubrole === EmployeeSubrole.GUARD ? (
+                <Button
+                  variant="contained"
+                  color="primary"
+                  onClick={startVerification}
+                  startIcon={<VerifiedUser />}
+                  disabled={verifying || verificationFormOpen}
+                  size="small"
+                >
+                  Verify Session
+                </Button>
+              ) : null}
             </Box>
           </Box>
         </Paper>
+        
+        {/* Trip Details Section */}
+        <Paper sx={{ p: 3, mb: 3 }}>
+          <Typography variant="h5" gutterBottom>
+            Trip Details
+          </Typography>
+          
+          {session.tripDetails ? (
+            <TableContainer>
+              <Table size="small">
+                <TableBody>
+                  {Object.entries(session.tripDetails)
+                    .filter(([key]) => !isSystemField(key))
+                    .map(([key, value]) => (
+                      <TableRow key={key}>
+                        <TableCell sx={{ fontWeight: 'bold' }}>
+                          {getFieldLabel(key)}
+                        </TableCell>
+                        <TableCell>{value || 'N/A'}</TableCell>
+                      </TableRow>
+                    ))}
+                </TableBody>
+              </Table>
+            </TableContainer>
+          ) : (
+            <Alert severity="info">No trip details available</Alert>
+          )}
+        </Paper>
+        
+        {/* Driver Details Section */}
+        <Paper sx={{ p: 3, mb: 3 }}>
+          <Typography variant="h5" gutterBottom>
+            Driver Details
+          </Typography>
+          
+          {session.tripDetails ? (
+            <Grid container spacing={2}>
+              <Box sx={{ width: { xs: '100%', md: '50%' }, p: 1 }}>
+                <Typography variant="subtitle1">
+                  <Person fontSize="small" /> Driver Name: {session.tripDetails.driverName || 'N/A'}
+                </Typography>
+              </Box>
+              
+              <Box sx={{ width: { xs: '100%', md: '50%' }, p: 1 }}>
+                <Typography variant="subtitle1">
+                  <Phone fontSize="small" /> Contact Number: {session.tripDetails.driverContactNumber || 'N/A'}
+                </Typography>
+              </Box>
+              
+              <Box sx={{ width: { xs: '100%', md: '50%' }, p: 1 }}>
+                <Typography variant="subtitle1">
+                  <VerifiedUser fontSize="small" /> License: {session.tripDetails.driverLicense || 'N/A'}
+                </Typography>
+              </Box>
+              
+              {session.images?.driverPicture && (
+                <Box sx={{ width: '100%', p: 1 }}>
+                  <Typography variant="subtitle1" gutterBottom>
+                    <Person fontSize="small" /> Driver Photo
+                  </Typography>
+                  <Box 
+                    component="img" 
+                    src={session.images.driverPicture}
+                    alt="Driver Photo"
+                    sx={{ 
+                      maxWidth: '200px', 
+                      maxHeight: '200px',
+                      cursor: 'pointer',
+                      border: '1px solid #ddd',
+                      borderRadius: '4px',
+                      p: 1
+                    }}
+                    onClick={() => {
+                      setSelectedImage(session.images?.driverPicture || '');
+                      setOpenImageModal(true);
+                    }}
+                  />
+                </Box>
+              )}
+            </Grid>
+          ) : (
+            <Alert severity="info">No driver details available</Alert>
+          )}
+        </Paper>
+        
+        {/* Seal Tags Section */}
+        <Paper sx={{ p: 3, mb: 3 }}>
+          <Typography variant="h5" gutterBottom>
+            Seal Tags
+          </Typography>
+          
+          {session.sealTags && session.sealTags.length > 0 ? (
+            <TableContainer>
+              <Table size="small">
+                <TableHead>
+                  <TableRow>
+                    <TableCell>Seal ID</TableCell>
+                    <TableCell>Scanned By</TableCell>
+                    <TableCell>Method</TableCell>
+                    <TableCell>Created At</TableCell>
+                    <TableCell>Image</TableCell>
+                  </TableRow>
+                </TableHead>
+                <TableBody>
+                  {session.sealTags.map((tag) => (
+                    <TableRow key={tag.id}>
+                      <TableCell>{tag.barcode}</TableCell>
+                      <TableCell>
+                        {tag.scannedByName || 'Unknown Operator'}
+                      </TableCell>
+                      <TableCell>
+                        <Chip 
+                          label={getMethodDisplay(tag.method)}
+                          color={getMethodColor(tag.method)}
+                          size="small"
+                        />
+                      </TableCell>
+                      <TableCell>{new Date(tag.createdAt).toLocaleString()}</TableCell>
+                      <TableCell>
+                        {tag.imageUrl || tag.imageData ? (
+                          <Box
+                            sx={{
+                              width: '50px',
+                              height: '50px',
+                              cursor: 'pointer',
+                              border: '1px solid #ddd',
+                              borderRadius: '4px',
+                              overflow: 'hidden',
+                              display: 'flex',
+                              justifyContent: 'center',
+                              alignItems: 'center'
+                            }}
+                            onClick={() => {
+                              setSelectedImage(tag.imageUrl || tag.imageData || '');
+                              setOpenImageModal(true);
+                            }}
+                          >
+                            <img
+                              src={tag.imageUrl || tag.imageData || ''}
+                              alt={`Seal tag ${tag.barcode}`}
+                              style={{
+                                width: '100%',
+                                height: '100%',
+                                objectFit: 'cover'
+                              }}
+                              onError={(e) => {
+                                console.error(`Failed to load image for seal tag ${tag.barcode}:`, e);
+                                const target = e.target as HTMLImageElement;
+                                target.style.display = 'none';
+                                target.parentElement!.innerHTML = 'Load Error';
+                              }}
+                            />
+                          </Box>
+                        ) : (
+                          <Typography variant="caption" color="text.secondary">
+                            No image
+                          </Typography>
+                        )}
+                      </TableCell>
+                    </TableRow>
+                  ))}
+                </TableBody>
+              </Table>
+            </TableContainer>
+          ) : (
+            <Alert severity="info">No seal tags available</Alert>
+          )}
+        </Paper>
+        
+        {/* Images Section */}
+        <Paper sx={{ p: 3, mb: 3 }}>
+          <Typography variant="h5" gutterBottom>
+            Vehicle & Document Images
+          </Typography>
+          
+          {session.images ? (
+            <Box sx={{ display: 'flex', flexWrap: 'wrap', gap: 2 }}>
+              {session.images.vehicleNumberPlatePicture && (
+                <Box sx={{ width: { xs: '100%', sm: 'calc(50% - 8px)', md: 'calc(33.33% - 11px)' } }}>
+                  <Paper 
+                    elevation={2} 
+                    sx={{ p: 2, height: '100%', display: 'flex', flexDirection: 'column' }}
+                  >
+                    <Typography variant="subtitle1" gutterBottom>
+                      Vehicle Number Plate
+                    </Typography>
+                    <Box 
+                      component="img" 
+                      src={session.images.vehicleNumberPlatePicture}
+                      alt="Vehicle Number Plate"
+                      sx={{ 
+                        width: '100%', 
+                        height: '200px',
+                        objectFit: 'cover',
+                        cursor: 'pointer',
+                        borderRadius: '4px',
+                        mb: 1
+                      }}
+                      onClick={() => {
+                        setSelectedImage(session.images?.vehicleNumberPlatePicture || '');
+                        setOpenImageModal(true);
+                      }}
+                    />
+                  </Paper>
+                </Box>
+              )}
+              
+              {session.images.gpsImeiPicture && (
+                <Box sx={{ width: { xs: '100%', sm: 'calc(50% - 8px)', md: 'calc(33.33% - 11px)' } }}>
+                  <Paper 
+                    elevation={2} 
+                    sx={{ p: 2, height: '100%', display: 'flex', flexDirection: 'column' }}
+                  >
+                    <Typography variant="subtitle1" gutterBottom>
+                      GPS IMEI Photo
+                    </Typography>
+                    <Box 
+                      component="img" 
+                      src={session.images.gpsImeiPicture}
+                      alt="GPS IMEI"
+                      sx={{ 
+                        width: '100%', 
+                        height: '200px',
+                        objectFit: 'cover',
+                        cursor: 'pointer',
+                        borderRadius: '4px',
+                        mb: 1
+                      }}
+                      onClick={() => {
+                        setSelectedImage(session.images?.gpsImeiPicture || '');
+                        setOpenImageModal(true);
+                      }}
+                    />
+                  </Paper>
+                </Box>
+              )}
+              
+              {session.images.vehicleImages && session.images.vehicleImages.length > 0 && (
+                session.images.vehicleImages.map((imageUrl, index) => (
+                  <Box sx={{ width: { xs: '100%', sm: 'calc(50% - 8px)', md: 'calc(33.33% - 11px)' } }} key={`vehicle-${index}`}>
+                    <Paper 
+                      elevation={2} 
+                      sx={{ p: 2, height: '100%', display: 'flex', flexDirection: 'column' }}
+                    >
+                      <Typography variant="subtitle1" gutterBottom>
+                        Vehicle Image {index + 1}
+                      </Typography>
+                      <Box 
+                        component="img" 
+                        src={imageUrl}
+                        alt={`Vehicle Image ${index + 1}`}
+                        sx={{ 
+                          width: '100%', 
+                          height: '200px',
+                          objectFit: 'cover',
+                          cursor: 'pointer',
+                          borderRadius: '4px',
+                          mb: 1
+                        }}
+                        onClick={() => {
+                          setSelectedImage(imageUrl);
+                          setOpenImageModal(true);
+                        }}
+                      />
+                    </Paper>
+                  </Box>
+                ))
+              )}
+              
+              {(!session.images.vehicleNumberPlatePicture && 
+                !session.images.gpsImeiPicture && 
+                (!session.images.vehicleImages || session.images.vehicleImages.length === 0)) && (
+                <Box sx={{ width: '100%', p: 2 }}>
+                  <Alert severity="info">No images available</Alert>
+                </Box>
+              )}
+            </Box>
+          ) : (
+            <Alert severity="info">No images available</Alert>
+          )}
+        </Paper>
+        
+        {/* Verification Dialog */}
+        <Dialog
+          open={verificationFormOpen}
+          onClose={() => !verifying && setVerificationFormOpen(false)}
+          maxWidth="md"
+          fullWidth
+        >
+          <DialogTitle>
+            Verify Session
+            <IconButton
+              aria-label="close"
+              onClick={() => !verifying && setVerificationFormOpen(false)}
+              sx={{ position: 'absolute', right: 8, top: 8 }}
+              disabled={verifying}
+            >
+              <Close />
+            </IconButton>
+          </DialogTitle>
+          
+          <DialogContent>
+            <LinearProgress
+              variant="determinate"
+              value={verificationStep * 33.3}
+              sx={{ mb: 3 }}
+            />
+          </DialogContent>
+        </Dialog>
       </Container>
     );
   }
